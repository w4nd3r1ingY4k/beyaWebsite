--- conflicted
+++ resolved
@@ -3,10 +3,6 @@
 
 const desktop = require("../pages/webApp/Assets/Media/desktop.png");
 const mobile = require("../pages/webApp/Assets/Media/mobile.png");
-<<<<<<< HEAD
-=======
-
->>>>>>> 8d6fa976
 
 export const HeroSection: React.FC<HeroSectionProps> = () => {
   const systemFontStack =
