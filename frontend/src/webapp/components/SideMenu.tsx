import React from 'react';
import { ReactComponent as HomeIcon } from '@/webapp/assets/icons/HomeIcon.svg';
import { ReactComponent as CommunicationIcon } from '@/webapp/assets/icons/CommunicationIcon.svg';
import { ReactComponent as AutomationIcon } from '@/webapp/assets/icons/AutomationIcon.svg';
import { ReactComponent as LogisticsIcon } from '@/webapp/assets/icons/LogisticsIcon.svg';
import { ReactComponent as MarketingIcon } from '@/webapp/assets/icons/MarketingIcon.svg';
import { ReactComponent as CommerceIcon } from '@/webapp/assets/icons/CommerceIcon.svg';
import { ReactComponent as SettingsIcon } from '@/webapp/assets/icons/SettingsIcon.svg';
import { ReactComponent as TasksIcon } from '@/webapp/assets/icons/TasksIcon.svg';

interface IconItem {
  id: string;
  Component: React.FC<React.SVGProps<SVGSVGElement>>;
  label: string;
  submenu?: SubmenuItem[];
}

interface SubmenuItem {
  id: string;
  label: string;
  onClick?: () => void;
}

interface SideMenuProps {
  activeIcon: string;
  activeSubmenu?: string;
  onSelect: (id: string, submenuId?: string) => void;
}

const ICON_SIZE = 40;
const OFFSET_X = 20;
const BULGE = 80;
const DOT_SIZE = 5;
const PADDING = 30;

const icons: IconItem[] = [
    { id: 'home', Component: HomeIcon, label: 'Home' },
    { 
      id: 'communication', 
      Component: CommunicationIcon, 
      label: 'Communication',
      submenu: [
        { id: 'contacts', label: 'Contacts' },
        { id: 'inbox', label: 'Inbox' },
        { id: 'schedule', label: 'Schedule' },
        { id: 'tickets', label: 'Tickets' }
      ]
    },
    { 
      id: 'commerce', 
      Component: CommerceIcon, 
      label: 'Commerce',
      submenu: [
        { id: 'payments', label: 'Payments' },
        { id: 'products', label: 'Products' },
        { id: 'orders', label: 'Orders' },
        { id: 'website', label: 'Website' },
        { id: 'attribution', label: 'Attribution' }
      ]
    },
<<<<<<< HEAD
    { id: 'tasks', Component: TasksIcon, label: 'Tasks' },
    { id: 'marketing', Component: MarketingIcon, label: 'Marketing' },
    { id: 'logistics', Component: LogisticsIcon, label: 'Logistics' },
    { id: 'automation', Component: AutomationIcon, label: 'Automation' },
=======
>>>>>>> 4dd03bcd
    { id: 'settings', Component: SettingsIcon, label: 'Settings' },
    // { id: 'marketing', Component: MarketingIcon, label: 'Marketing' },
    // { id: 'logistics', Component: LogisticsIcon, label: 'Logistics' },
    // { id: 'automation', Component: AutomationIcon, label: 'Automation' },
];

export const SideMenu: React.FC<SideMenuProps> = ({ activeIcon, activeSubmenu, onSelect }) => {
    const [windowHeight, setWindowHeight] = React.useState(window.innerHeight);
    const [hoveredIcon, setHoveredIcon] = React.useState<string | null>(null);
    const hoverTimeoutRef = React.useRef<NodeJS.Timeout | null>(null);

    React.useEffect(() => {
        const onResize = () => setWindowHeight(window.innerHeight);
        window.addEventListener('resize', onResize);
        return () => window.removeEventListener('resize', onResize);
    }, []);

    // Clear timeout on unmount
    React.useEffect(() => {
        return () => {
            if (hoverTimeoutRef.current) {
                clearTimeout(hoverTimeoutRef.current);
            }
        };
    }, []);

    const handleMouseEnter = (id: string) => {
        if (hoverTimeoutRef.current) {
            clearTimeout(hoverTimeoutRef.current);
            hoverTimeoutRef.current = null;
        }
        setHoveredIcon(id);
    };

    const handleMouseLeave = (id: string) => {
        hoverTimeoutRef.current = setTimeout(() => {
            setHoveredIcon((current) => current === id ? null : current);
        }, 150); // 150ms delay to allow moving to dropdown
    };

    const GAP = 53; // consistent gap everywhere

    const activeIndex = icons.findIndex(i => i.id === activeIcon);
    const getIndexMultiplier = (index: number) => {
      if (index === 1) return 2;
      if (index === 2) return 2;
      if (index === 3) return 1.3;
      if (index === 4) return 0.9;
      if (index === 5) return 0.7;
      return 1.4;
    };

    const centerY =
        PADDING + 100 + 
        activeIndex * (ICON_SIZE + GAP + activeIndex * getIndexMultiplier(activeIndex)) +
        ICON_SIZE / 2;
    
    const spineX = 38 + ICON_SIZE + OFFSET_X;
    
    const bulgeYSpan = ICON_SIZE * 2; // adjust 1.1-1.4 for tightness
    const bulgeStartY = centerY - bulgeYSpan / 1.6;
    const bulgeEndY   = centerY + bulgeYSpan / 1.6;
    const bulgeX      = -BULGE; // bulge direction
    
    // Modified curve with header extension
    const headerHeight = 45; // Height where the header sits
    const headerCurveRadius = 20; // Radius of the curve to horizontal
    
    const pathD = [
      `M 0,${headerHeight + headerCurveRadius}`,
      `C 0,${headerHeight + headerCurveRadius * 0.4} ${headerCurveRadius * 0.4},${headerHeight} ${headerCurveRadius},${headerHeight}`,
      `L ${window.innerWidth},${headerHeight}`, // Horizontal line across the screen
      `M 0,${headerHeight + headerCurveRadius}`, // Move back to start vertical line
      `L 0,${bulgeStartY}`,
      `C 0,${bulgeStartY + bulgeYSpan * 0.3} ${bulgeX * 1},${bulgeStartY + bulgeYSpan * 0.15} ${bulgeX},${centerY}`,
      `C ${bulgeX * 1},${bulgeEndY - bulgeYSpan * 0.15} 0,${bulgeEndY - bulgeYSpan * 0.3} 0,${bulgeEndY}`,
      `L 0,${windowHeight}`
    ].join(' ');

    const svgWidth = 1;          // Increase width to avoid rendering issues

    // Header horizontal section
    const headerFillD = [
      `M 0,0`,                                         // Start at top-left corner
      `L ${window.innerWidth},0`,                      // Across to right edge at top
      `L ${window.innerWidth},${headerHeight}`,        // Down to header height
      `L ${headerCurveRadius},${headerHeight}`,        // Back to curve start
      `C ${headerCurveRadius * 0.4},${headerHeight} 0,${headerHeight + headerCurveRadius * 0.4} 0,${headerHeight + headerCurveRadius}`, // Curve back
      `L 0,0`,                                         // Back to top-left
      `Z`                                              // Close path
    ].join(' ');

    // Divot/bulge area
    const divotFillD = [
      `M 0,${headerHeight + headerCurveRadius}`,       // Start after header curve
      `L 0,${bulgeStartY}`,                            // Down to bulge start
      `C 0,${bulgeStartY + bulgeYSpan * 0.3} ${bulgeX * 1},${bulgeStartY + bulgeYSpan * 0.15} ${bulgeX},${centerY}`, // Bulge curve out
      `C ${bulgeX * 1},${bulgeEndY - bulgeYSpan * 0.15} 0,${bulgeEndY - bulgeYSpan * 0.3} 0,${bulgeEndY}`, // Bulge curve back
      `L 0,${windowHeight}`,                           // Down to bottom
      `L ${svgWidth},${windowHeight}`,                 // Across to right edge
      `L ${svgWidth},${headerHeight + headerCurveRadius}`, // Up to after header curve
      `L 0,${headerHeight + headerCurveRadius}`,       // Back to start
      `Z`                                              // Close path
    ].join(' ');

  return (
    <div style={{ backgroundColor: '#FBF7F7', height: '100vh', zIndex: 9999, position: 'relative' }}>
    <div style={{ zIndex: 1, position: 'absolute', top: 0, left: spineX }}>
        <svg
            width={svgWidth}
            height={windowHeight}
            style={{
                overflow: 'visible',
                zIndex: 1,
                display: 'block'
            }}
        >
            {/* HEADER SECTION – match main container background */}
            <path
                d={headerFillD}
                fill="#FBF7F7" // Match the main container background color
                style={{ transition: 'd 0.3s cubic-bezier(0.4,0,0.2,1)' }}
            />

            {/* DIVOT/BULGE AREA – keep original color */}
            <path
                d={divotFillD}
                fill="#FFFBFA" // Keep original color for the exterior divot area
                style={{ transition: 'd 0.3s cubic-bezier(0.4,0,0.2,1)' }}
            />

            {/* OUTLINE – your original grey spine */}
            <path
                d={pathD}
                stroke="#D9D9D9"
                strokeWidth={1.5}
                fill="none"
                style={{ transition: 'd 0.3s cubic-bezier(0.4,0,0.2,1)' }}
            />
        </svg>
    </div>

      {/* icons column */}
      <div
        style={{
          display: 'flex',
          flexDirection: 'column',
          alignItems: 'center',
          gap: 34,
          marginLeft: 15,
          zIndex: 1,
          paddingTop: PADDING * 4.3,
          maxHeight: windowHeight - PADDING * 2,
          overflow: 'visible', // Changed from 'hidden' to 'visible' to allow dropdown to show
          flexShrink: 0,
          position: 'relative'
        }}
      >
        {icons.map(({ id, Component, label, submenu }, index) => {
          const isActive = id === activeIcon;
          const isHovered = id === hoveredIcon;
          const borderColor = isActive ? '#DE1785' : '#D9D9D9';
          const iconColor = isActive ? '#DE1785' : '#8C8C8C';
          const labelColor = isActive ? '#DE1785' : '#595959';

          return (
            <div
              key={id}
              style={{ 
                display: 'flex', 
                flexDirection: 'column', 
                alignItems: 'center', 
                cursor: 'pointer', 
                position: 'relative',
                zIndex: isHovered && submenu ? 1000 : 1
              }}
              onMouseEnter={() => handleMouseEnter(id)}
              onMouseLeave={() => handleMouseLeave(id)}
            >
              <div
                onClick={() => onSelect(id)}
                style={{
                  width: ICON_SIZE,
                  height: ICON_SIZE,
                  borderRadius: '50%',
                  background: '#FFFBFA',
                  border: `1px solid ${borderColor}`,
                  display: 'flex',
                  alignItems: 'center',
                  justifyContent: 'center',
                  transition: 'border-color 0.3s, box-shadow 0.3s',
                  boxShadow: isActive
                    ? '0 4px 16px 0 rgba(189, 189, 189, 0.2), 0 1.5px 5px 0 rgba(0,0,0,0.11)'
                    : 'none',
                  position: 'relative',
                  zIndex: isActive ? 2 : 1,
                }}
              >
                <div
                  style={{
                    position: 'absolute',
                    width: DOT_SIZE,
                    height: DOT_SIZE,
                    borderRadius: '50%',
                    backgroundColor: borderColor,
                    transition: 'all 0.3s',
                    top: isActive ? '46%' : (DOT_SIZE),
                    left: isActive ? ICON_SIZE - 11 : '50%',
                    transform: isActive ? 'translateY(-50%)' : 'translateX(-50%)'
                  }}
                />
                <Component style={{ width: ICON_SIZE * 0.4, height: ICON_SIZE * 0.4, color: iconColor, transition: 'color 0.3s' }} />
              </div>
              <span style={{
                marginTop: 8,
                fontSize: 12,
                color: labelColor,
                transition: 'color 0.3s',
                fontWeight: isActive ? 500 : 400,
                visibility: isActive ? 'hidden' : 'visible'
              }}>
                {label}
              </span>

              {/* Dropdown Menu */}
              {submenu && isHovered && (
                <div
                  style={{
                    position: 'absolute',
                    left: ICON_SIZE + 25,
                    top: '0',
                    background: '#FFFFFF',
                    border: '1px solid #E5E5E5',
                    borderRadius: 8,
                    boxShadow: '0 8px 24px rgba(0, 0, 0, 0.12), 0 2px 8px rgba(0, 0, 0, 0.08)',
                    padding: '8px 0',
                    minWidth: 180,
                    zIndex: 9999,
                    display: 'block',
                  }}
                  onMouseEnter={() => handleMouseEnter(id)}
                  onMouseLeave={() => handleMouseLeave(id)}
                >
                  {/* Dropdown Header */}
                  <div
                    style={{
                      padding: '12px 16px 8px',
                      fontSize: 14,
                      fontWeight: 600,
                      color: '#262626',
                      borderBottom: '1px solid #F0F0F0',
                      marginBottom: 4,
                    }}
                  >
                    {label}
                  </div>
                  
                  {/* Dropdown Items */}
                  {submenu.map((item) => {
                    const isActiveSubmenu = activeSubmenu === item.id;
                    return (
                      <div
                        key={item.id}
                        onClick={(e) => {
                          e.stopPropagation();
                          if (item.onClick) {
                            item.onClick();
                          } else {
                            // Pass both the parent icon id and submenu id
                            console.log(`Clicked ${item.label}`);
                            onSelect(id, item.id);
                          }
                        }}
                        style={{
                          padding: '10px 16px',
                          fontSize: 14,
                          color: isActiveSubmenu ? '#DE1785' : '#595959',
                          backgroundColor: isActiveSubmenu ? '#FFF0F7' : 'transparent',
                          fontWeight: isActiveSubmenu ? 500 : 400,
                          cursor: 'pointer',
                          transition: 'all 0.2s',
                          borderLeft: isActiveSubmenu ? '3px solid #DE1785' : '3px solid transparent',
                          marginLeft: isActiveSubmenu ? '-3px' : '-3px',
                        }}
                        onMouseEnter={(e) => {
                          if (!isActiveSubmenu) {
                            e.currentTarget.style.backgroundColor = '#F5F5F5';
                            e.currentTarget.style.color = '#262626';
                          }
                        }}
                        onMouseLeave={(e) => {
                          if (!isActiveSubmenu) {
                            e.currentTarget.style.backgroundColor = 'transparent';
                            e.currentTarget.style.color = '#595959';
                          }
                        }}
                      >
                        {item.label}
                      </div>
                    );
                  })}
                  
                  {/* Arrow pointing to icon */}
                  <div
                    style={{
                      position: 'absolute',
                      left: -8,
                      top: '20px',
                      width: 0,
                      height: 0,
                      borderStyle: 'solid',
                      borderWidth: '8px 8px 8px 0',
                      borderColor: 'transparent #FFFFFF transparent transparent',
                    }}
                  />
                  <div
                    style={{
                      position: 'absolute',
                      left: -9,
                      top: '20px',
                      width: 0,
                      height: 0,
                      borderStyle: 'solid',
                      borderWidth: '8px 8px 8px 0',
                      borderColor: 'transparent #E5E5E5 transparent transparent',
                    }}
                  />
                </div>
              )}
            </div>
          );
        })}
      </div>
    </div>
  );
};<|MERGE_RESOLUTION|>--- conflicted
+++ resolved
@@ -58,13 +58,9 @@
         { id: 'attribution', label: 'Attribution' }
       ]
     },
-<<<<<<< HEAD
-    { id: 'tasks', Component: TasksIcon, label: 'Tasks' },
     { id: 'marketing', Component: MarketingIcon, label: 'Marketing' },
     { id: 'logistics', Component: LogisticsIcon, label: 'Logistics' },
     { id: 'automation', Component: AutomationIcon, label: 'Automation' },
-=======
->>>>>>> 4dd03bcd
     { id: 'settings', Component: SettingsIcon, label: 'Settings' },
     // { id: 'marketing', Component: MarketingIcon, label: 'Marketing' },
     // { id: 'logistics', Component: LogisticsIcon, label: 'Logistics' },
